import itertools
import math
import re
<<<<<<< HEAD
from typing import List, Optional, Tuple, Union, Dict
=======
from typing import Dict, List, Optional, Tuple, Union
>>>>>>> 5ae011dc

import numpy as np
import SimpleITK as sitk  # noqa N813


def resample_to_ras_and_spacing(
    image: sitk.Image, spacing: List[int] = None, method: int = sitk.sitkLinear
) -> sitk.Image:
    """Resample an image to direction (1,0,0,0,1,0,0,0,1) specified spacing"""

    # define the Euler Transformation for Image Rotation
    euler3d = sitk.Euler3DTransform()  # define transform for rotation of the image
    image_center = np.array(image.GetSize()) / 2.0  # set rotation center to image center
    image_center_as_sitk_point = image.TransformContinuousIndexToPhysicalPoint(image_center)
    euler3d.SetCenter(image_center_as_sitk_point)

    # get index of volume edges
    w, h, d = image.GetSize()
    extreme_points = [
        (0, 0, 0),
        (w, 0, 0),
        (0, h, 0),
        (0, 0, d),
        (w, h, 0),
        (w, 0, d),
        (0, h, d),
        (w, h, d),
    ]
    # transform edges to physical points in the global coordinate system
    extreme_points = [image.TransformIndexToPhysicalPoint(pnt) for pnt in extreme_points]
    inv_euler3d = euler3d.GetInverse()
    extreme_points_transformed = [inv_euler3d.TransformPoint(pnt) for pnt in extreme_points]

    # get new min and max coordinates of image edges
    min_x = min(extreme_points_transformed)[0]
    min_y = min(extreme_points_transformed, key=lambda p: p[1])[1]
    min_z = min(extreme_points_transformed, key=lambda p: p[2])[2]

    max_x = max(extreme_points_transformed)[0]
    max_y = max(extreme_points_transformed, key=lambda p: p[1])[1]
    max_z = max(extreme_points_transformed, key=lambda p: p[2])[2]

    # define new direction
    # take spacing and size from original image
    # calculate new origin from extree points
    output_spacing = spacing if spacing else image.GetSpacing()
    output_direction = tuple(np.identity(3).flatten())
    output_origin = [min_x, min_y, min_z]
    output_size = [
        int((max_x - min_x) / output_spacing[0]),
        int((max_y - min_y) / output_spacing[1]),
        int((max_z - min_z) / output_spacing[2]),
    ]

    resampled_image = sitk.Resample(
        image,
        output_size,
        euler3d,
        method,
        output_origin,
        output_spacing,
        output_direction,
    )
    for k in image.GetMetaDataKeys():
        resampled_image.SetMetaData(k, image.GetMetaData(k))
    return resampled_image


def indices_for_patches(patch_edge_length: int, image_edge_length: int) -> Tuple[slice, ...]:
    """Calculate indices to split image axis to n supregions of approximate `patch_edge_length`"""
    n = math.ceil(image_edge_length / patch_edge_length) + 1
    steps = np.round(np.linspace(0, image_edge_length, n))
    return tuple([slice(int(x), int(y), 1) for x, y in zip(steps[:-1], steps[1:])])


def store_old_affine(patch: sitk.Image, image: sitk.Image) -> sitk.Image:
    """Store information about size, spacing, direction and orientation in metadata"""
    patch.SetMetaData("Original Size", str(image.GetSize()))
    patch.SetMetaData("Original Spacing", str(image.GetSpacing()))
    patch.SetMetaData("Original Direction", str(image.GetDirection()))
    patch.SetMetaData("Original Origin", str(image.GetOrigin()))
    return patch


def image_to_patches(image: sitk.Image, patch_size: List[int]) -> Tuple[List[sitk.Image], Dict]:
    """Convert an sitk.Image to multiple smaller patches.

                    O--O  O--O
        O-----O     |  |  |  |
        |     |     O--O  O--O
        |     | ->
        |     |     O--O  O--O
        O-----O     |  |  |  |
                    O--O  O--O

    Indexing in SimpleITK is an overloaded function and will automatically
    correct the orientation and origin of the patch.

    Args:
        image: The sitk image to be converted to smaller patches
        patch_size: size of the image patch. Created patches are made to be als close
        as possible to `patch_size`

    Returns:
        List of patches
    """
    image_size = image.GetSize()
    indices = []
    for axis, edge_lengths in enumerate(zip(patch_size, image_size)):
        patch_edge_length, image_edge_length = edge_lengths
        assert patch_edge_length <= image_edge_length, f"Patch size exceeds image size at axis {axis}"
        indices.append(indices_for_patches(patch_edge_length, image_edge_length))
    indices = list(itertools.product(*indices))
    patches = [store_old_affine(image[idx], image) for idx in indices]
    meta_dict = {k: image.GetMetaData(k) for k in image.GetMetaDataKeys()}
    return patches, meta_dict


def string_tuple_to_numeric(string_tuple: str) -> Tuple[Union[int, float]]:
    """Convert a str of a tuple to tuple of numbers

    example:
    >>> string_tuple = str((1, 1, 1))
    >>> string_tuple_to_numeric(string_tuple)
    (1, 1, 1)

    Args:
    strin_tuple: A tuple with numbers as string
    """

    def _float_or_int(x):
        try:
            return int(x)
        except ValueError:
            return float(x)
<<<<<<< HEAD
=======

>>>>>>> 5ae011dc
    numeric_values = map(_float_or_int, re.sub("\(|\)| ", "", string_tuple).split(","))  # noqa W605
    return tuple(numeric_values)  # type: ignore


def patches_to_image(patches: List[sitk.Image], meta_dict: Optional[dict] = None) -> sitk.Image:
    """Convert a list of patches back to sitk.Image

       O--O  O--O
       |  |  |  |      O-----O
       O--O  O--O      |     |
                   ->  |     |
       O--O  O--O      |     |
       |  |  |  |      O-----O
       O--O  O--O

    Args:
        patches: List of sitk.Image, representing patches of a larger image

    Returns:
        Single sitk.Image created from patches
    """
    p1 = patches[0]
    ref_size = string_tuple_to_numeric(p1.GetMetaData("Original Size"))
    reference = sitk.Image(ref_size, p1.GetPixelID())
    reference.SetDirection(string_tuple_to_numeric(p1.GetMetaData("Original Direction")))
    reference.SetSpacing(string_tuple_to_numeric(p1.GetMetaData("Original Spacing")))
    reference.SetOrigin(string_tuple_to_numeric(p1.GetMetaData("Original Origin")))
    image = sum([sitk.Resample(p, reference) for p in patches])
    if meta_dict:
        for k in meta_dict.keys():
            image.SetMetaData(k, meta_dict[k])
    return image<|MERGE_RESOLUTION|>--- conflicted
+++ resolved
@@ -1,11 +1,7 @@
 import itertools
 import math
 import re
-<<<<<<< HEAD
-from typing import List, Optional, Tuple, Union, Dict
-=======
 from typing import Dict, List, Optional, Tuple, Union
->>>>>>> 5ae011dc
 
 import numpy as np
 import SimpleITK as sitk  # noqa N813
@@ -141,10 +137,6 @@
             return int(x)
         except ValueError:
             return float(x)
-<<<<<<< HEAD
-=======
-
->>>>>>> 5ae011dc
     numeric_values = map(_float_or_int, re.sub("\(|\)| ", "", string_tuple).split(","))  # noqa W605
     return tuple(numeric_values)  # type: ignore
 
