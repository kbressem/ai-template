from typing import Callable
<<<<<<< HEAD
import monai.losses as monai_losses
import torch.nn 
import munch
from typing import Callable

=======

import monai.losses as monai_losses
import munch
import torch.nn


>>>>>>> 5ae011dc
def get_loss(config: munch.Munch) -> Callable:
    """Create a loss function of `type` with specific keyword arguments from config.
    Example:

        config.loss
        >>> {'DiceCELoss': {'include_background': False, 'softmax': True, 'to_onehot_y': True}}

        get_loss(config)
        >>> DiceCELoss(
        >>>   (dice): DiceLoss()
        >>>   (cross_entropy): CrossEntropyLoss()
        >>> )

    """
    loss_type = list(config.loss.keys())[0]
    loss_config = config.loss[loss_type]
<<<<<<< HEAD
    if hasattr(monai_losses, loss_type): 
        loss_fun = getattr(monai_losses, loss_type)
    elif hasattr(torch.nn, loss_type):
        loss_fun = getattr(torch.nn, loss_type)
    else: 
        raise AttributeError(f"Lossfunction {loss_type} is not in `monai.losses` or `torch.nn`")

    loss = loss_fun(**loss_config)
=======
    if hasattr(monai_losses, loss_type):
        loss_class = getattr(monai_losses, loss_type)
    elif hasattr(torch.nn, loss_type):
        loss_class = getattr(torch.nn, loss_type)
    else:
        raise AttributeError(f"Loss function '{loss_type}' is neither in `monai.losses` nor in `torch.nn`")

    loss = loss_class(**loss_config)
>>>>>>> 5ae011dc
    return loss<|MERGE_RESOLUTION|>--- conflicted
+++ resolved
@@ -1,18 +1,10 @@
 from typing import Callable
-<<<<<<< HEAD
-import monai.losses as monai_losses
-import torch.nn 
-import munch
-from typing import Callable
-
-=======
 
 import monai.losses as monai_losses
 import munch
 import torch.nn
 
 
->>>>>>> 5ae011dc
 def get_loss(config: munch.Munch) -> Callable:
     """Create a loss function of `type` with specific keyword arguments from config.
     Example:
@@ -29,16 +21,6 @@
     """
     loss_type = list(config.loss.keys())[0]
     loss_config = config.loss[loss_type]
-<<<<<<< HEAD
-    if hasattr(monai_losses, loss_type): 
-        loss_fun = getattr(monai_losses, loss_type)
-    elif hasattr(torch.nn, loss_type):
-        loss_fun = getattr(torch.nn, loss_type)
-    else: 
-        raise AttributeError(f"Lossfunction {loss_type} is not in `monai.losses` or `torch.nn`")
-
-    loss = loss_fun(**loss_config)
-=======
     if hasattr(monai_losses, loss_type):
         loss_class = getattr(monai_losses, loss_type)
     elif hasattr(torch.nn, loss_type):
@@ -47,5 +29,4 @@
         raise AttributeError(f"Loss function '{loss_type}' is neither in `monai.losses` nor in `torch.nn`")
 
     loss = loss_class(**loss_config)
->>>>>>> 5ae011dc
     return loss