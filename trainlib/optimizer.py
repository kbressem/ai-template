--- conflicted
+++ resolved
@@ -1,13 +1,7 @@
 import monai.optimizers as monai_optimizers
-<<<<<<< HEAD
-import torch
-import torch.optim as torch_optimizers 
-import munch
-=======
 import munch
 import torch
 import torch.optim as torch_optimizers
->>>>>>> 5ae011dc
 
 
 def get_optimizer(model: torch.nn.Module, config: munch.Munch) -> torch.optim.Optimizer:
