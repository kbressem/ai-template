"""Build DataLoaders, build datasets, adapt paths, handle CSV files"""

import logging
import shutil
from collections import namedtuple
from functools import partial
from pathlib import Path
from typing import Optional

import munch
import pandas as pd
import torch
from monai.data import DataLoader as MonaiDataLoader
from monai.transforms import Compose
from monai.utils import first
<<<<<<< HEAD
import munch
=======
from tqdm import tqdm
>>>>>>> 97a09016

from trainlib import transforms
from trainlib.utils import num_workers

logger = logging.getLogger(__name__)


def import_dataset(config: munch.Munch):
    if config.data.dataset_type == "persistent":
        from monai.data import PersistentDataset

        cache_dir = Path(config.data.cache_dir)
        if cache_dir.exists():
            shutil.rmtree(str(cache_dir))  # rm previous cache DS
        cache_dir.mkdir(parents=True, exist_ok=True)
        Dataset = partial(PersistentDataset, cache_dir=config.data.cache_dir)  # noqa N806  # noqa N806
    elif config.data.dataset_type == "cache":
        from monai.data import CacheDataset  # noqa F401

        raise NotImplementedError("CacheDataset not yet implemented")
    else:
        from monai.data import Dataset  # type: ignore
    return Dataset


class DataLoader(MonaiDataLoader):
    """Overwrite monai DataLoader for enhanced viewing and debugging capabilities"""

    logger = logger

    def show_batch(
        self,
        image_key: str = "image",
        label_key: str = "label",
        image_transform=lambda x: x.squeeze().transpose(0, 2).flip(-2),
        label_transform=lambda x: x.squeeze().transpose(0, 2).flip(-2),
        **kwargs,
    ):
        """Args:
        image_key: dict key name for image to view
        label_key: dict kex name for corresponding label. Can be a tensor or str
        image_transform: transform input before it is passed to the viewer to ensure
            ndim of the image is equal to 3 and image is oriented correctly
        label_transform: transform labels before passed to the viewer, to ensure
            segmentations masks have same shape and orientations as images. Should be
            identity function of labels are str.
        """
        from trainlib.viewer import ListViewer

        batch = first(self)
        image = batch[image_key]
        label = batch[label_key]
        b, c, w, h, d = image.shape
        if label.shape[1] == 1:
            label = torch.stack([label] * c, 1)
        elif label.shape[1] == c:
            pass
        else:
            raise NotImplementedError(
                f"`show_batch` not implemented for label with {label.shape[0]}" f" channels if image has {c} channels"
            )
        image = torch.unbind(image.reshape(b * c, w, h, d), 0)
        label = torch.unbind(label.reshape(b * c, w, h, d), 0)

        ListViewer(
            [image_transform(im) for im in image],
            [label_transform(im) for im in label],
            **kwargs,
        ).show()

    def sanity_check(self, task: str = "segmentation", sample_size: Optional[int] = None) -> None:
        """Iterate through the dataset and check if transforms are applied without error
        and if the shape and format of the data is correct.

        Args:
            task: The deep learning tasks. Currently only `segmentation` is supported.
            sample_size: Check only the first n items in the data
        """

        data = self.dataset.data  # type: ignore
        transforms = self.dataset.transform  # type: ignore
        if sample_size:
            data = data[:sample_size]

        if task == "segmentation":
            self._sanity_check_segmentation(data, transforms)
        else:
            raise NotImplementedError(f"{task} is not yet implemented")

    def _sanity_check_segmentation(self, data: dict, transforms: Compose) -> None:

        unique_labels: list = []
        for data_dict in tqdm(data):
            try:
                out = transforms(data_dict)
            except Exception as e:
                self.logger.error(f"[ERROR] Exception: {e} raised")
                self.logger.error(data_dict)
            else:
                if not isinstance(out, list):
                    out = [out]
                for item in out:
                    image_fn = item["image"].meta["filename_or_obj"]
                    label_fn = item["label"].meta["filename_or_obj"]
                    image_shape = item["image"].shape
                    label_shape = item["label"].shape
                    if not image_shape == label_shape:
                        self.logger.error(
                            f"[ERROR] shape missmatch found for {image_fn} ({image_shape})"
                            f" and {label_fn} ({label_shape})"
                        )
                    if max(image_shape) > 1000 or max(label_shape) > 1000:
                        self.logger.warning("[WARNING] At least one dimension in your image or lables is very large:")
                        self.logger.warning(f"[WARNING] {image_shape} in file {image_fn}")
                        self.logger.warning(f"[WARNING] {label_shape} in file {label_fn}")
                    unique_labels += item["label"].unique().tolist()

        self.logger.info("[INFO] Frequency of label values:")
        for value in set(unique_labels):
            self.logger.info(f"[INFO] value {value} appears in {unique_labels.count(value)} items in the dataset")


def segmentation_dataloaders(
    config: munch.Munch,
    train: bool = None,
    valid: bool = None,
    test: bool = None,
):
    """Create segmentation dataloaders
    Args:
        config: config file
        train: whether to return a train DataLoader
        valid: whether to return a valid DataLoader
        test: whether to return a test DateLoader
    Args from config:
        data_dir: base directory for the data
        csv_name: path to csv file containing filenames and paths
        image_cols: columns in csv containing path to images
        label_cols: columns in csv containing path to label files
        dataset_type: PersistentDataset, CacheDataset and Dataset are supported
        cache_dir: cache directory to be used by PersistentDataset
        batch_size: batch size for training. Valid and test are always 1
        debug: run with reduced number of images
    Returns:
        list of:
            train_loader: DataLoader (optional, if train==True)
            valid_loader: DataLoader (optional, if valid==True)
            test_loader: DataLoader (optional, if test==True)
    """

    # parse needed rguments from config
    if train is None:
        train = config.data.train
    if valid is None:
        valid = config.data.valid
    if test is None:
        test = config.data.test

    data_dir = config.data.data_dir
    train_csv = config.data.train_csv
    valid_csv = config.data.valid_csv
    test_csv = config.data.test_csv
    image_cols = config.data.image_cols
    label_cols = config.data.label_cols
    batch_size = config.data.batch_size
    debug = config.debug

    # ---------- data dicts ----------
    # first a global data dict, containing only the filepath from image_cols
    # and label_cols is created. For this, the dataframe is reduced to only
    # the relevant columns. Then the rows are iterated, converting each row
    # into an individual dict, as expected by monai

    if not isinstance(image_cols, (tuple, list)):
        image_cols = [image_cols]
    if not isinstance(label_cols, (tuple, list)):
        label_cols = [label_cols]
    train_df = pd.read_csv(train_csv)
    valid_df = pd.read_csv(valid_csv)
    test_df = pd.read_csv(test_csv)

    if debug:
        train_df = train_df.sample(10)
        valid_df = valid_df.sample(5)

    for col in image_cols + label_cols:
        # create absolute file name from relative fn in df and data_dir
        train_df[col] = data_dir / train_df[col]
        valid_df[col] = data_dir / valid_df[col]
        test_df[col] = data_dir / test_df[col]

    # Dataframes should now be converted to a dict
    # The data_dict looks like this:
    # [
    #  {'image_col_1': 'data_dir/path/to/image1',
    #   'image_col_2': 'data_dir/path/to/image2'
    #   'label_col_1': 'data_dir/path/to/label1},
    #  {'image_col_1': 'data_dir/path/to/image1',
    #   'image_col_2': 'data_dir/path/to/image2'
    #   'label_col_1': 'data_dir/path/to/label1},
    #    ...]
    # Filename should now be absolute or relative to working directory

    # now we create separate data dicts for train, valid and test data respectively
    assert train or test or valid, "No dataset type is specified (train/valid or test)"
    if test:
        test_files = test_df.to_dict("records")
    if valid:
        val_files = valid_df.to_dict("records")
    if train:
        train_files = train_df.to_dict("records")

    # transforms are specified in transforms.py and are just loaded here
    if train:
        train_transforms = transforms.get_train_transforms(config)
    if valid:
        val_transforms = transforms.get_val_transforms(config)
    if test:
        test_transforms = transforms.get_test_transforms(config)

    # ---------- construct dataloaders ----------
    Dataset = import_dataset(config)  # noqa N806
    data_loaders = []
    if train:
        train_ds = Dataset(data=train_files, transform=train_transforms)
        train_loader = DataLoader(
            train_ds,
            batch_size=batch_size,
            num_workers=num_workers(),
            shuffle=True,
        )
        data_loaders.append(train_loader)

    if valid:
        val_ds = Dataset(data=val_files, transform=val_transforms)
        val_loader = DataLoader(val_ds, batch_size=1, num_workers=num_workers(), shuffle=False)
        data_loaders.append(val_loader)

    if test:
        test_ds = Dataset(data=test_files, transform=test_transforms)
        test_loader = DataLoader(test_ds, batch_size=1, num_workers=num_workers(), shuffle=False)
        data_loaders.append(test_loader)

    # if only one dataloader is constructed, return only this dataloader else return a named tuple
    # with dataloaders, so it is clear which DataLoader is train/valid or test

    if len(data_loaders) == 1:
        return data_loaders[0]
    else:
        DataLoaders = namedtuple(  # type: ignore
            "DataLoaders",
            # create str with specification of loader type if train and test are true but
            # valid is false string will be 'train test'
            " ".join(["train" if train else "", "valid" if valid else "", "test" if test else ""]).strip(),  
        )
        return DataLoaders(*data_loaders)<|MERGE_RESOLUTION|>--- conflicted
+++ resolved
@@ -13,11 +13,7 @@
 from monai.data import DataLoader as MonaiDataLoader
 from monai.transforms import Compose
 from monai.utils import first
-<<<<<<< HEAD
-import munch
-=======
 from tqdm import tqdm
->>>>>>> 97a09016
 
 from trainlib import transforms
 from trainlib.utils import num_workers
