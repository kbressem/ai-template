import inspect
from pathlib import Path

import ignite
import torch

from trainlib.utils import load_config


def mock_one_epoch(engine, batch):
    """Mock of one training iteration. Returns 1 as loss"""
    return 1


<<<<<<< HEAD
TEST_CONFIG_SEGM = load_config("test_config_segm.yaml")


=======
TEST_CONFIG = load_config(Path(__file__).parent / "test_config.yaml")
>>>>>>> 7ec64320
TEST_ENGINE = ignite.engine.Engine(mock_one_epoch)
TEST_IMAGE = torch.randn(1, 1, 3, 3, 3)
TEST_LABEL = torch.stack(
    [torch.zeros(1, 3, 3, 3), torch.ones(1, 3, 3, 3), torch.full((1, 3, 3, 3), 2)],
    1,
)


def does_func_have_non_default_args(func):
    """Checks if non-default arguments exist in function"""
    signature = inspect.signature(func)
    return any([v.default is inspect.Parameter.empty and "args" not in k for k, v in signature.parameters.items()])<|MERGE_RESOLUTION|>--- conflicted
+++ resolved
@@ -12,13 +12,7 @@
     return 1
 
 
-<<<<<<< HEAD
-TEST_CONFIG_SEGM = load_config("test_config_segm.yaml")
-
-
-=======
-TEST_CONFIG = load_config(Path(__file__).parent / "test_config.yaml")
->>>>>>> 7ec64320
+TEST_CONFIG_SEGM = load_config(Path(__file__).parent / "test_config.yaml")
 TEST_ENGINE = ignite.engine.Engine(mock_one_epoch)
 TEST_IMAGE = torch.randn(1, 1, 3, 3, 3)
 TEST_LABEL = torch.stack(
